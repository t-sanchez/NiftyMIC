--- conflicted
+++ resolved
@@ -144,11 +144,6 @@
             # transforms; Thus, slice transformations (tfm's) were flawed and
             # could not be used):
             else:
-<<<<<<< HEAD
-
-
-=======
->>>>>>> 643d7c48
                 # Recover suffix for mask
                 pattern = stack_name + self._prefix_slice + \
                     "[0-9]+[_]([a-zA-Z]+)[.]nii.gz"
