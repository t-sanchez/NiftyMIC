##
# \file reconstruct_volume.py
# \brief      Script to reconstruct an isotropic, high-resolution volume from
#             multiple stacks of low-resolution 2D slices including
#             motion-correction.
#
# \author     Michael Ebner (michael.ebner.14@ucl.ac.uk)
# \date       March 2017
#

# Import libraries
import os
import numpy as np

import pysitk.python_helper as ph
import pysitk.simple_itk_helper as sitkh

import niftymic.base.data_reader as dr
import niftymic.base.stack as st
import niftymic.reconstruction.primal_dual_solver as pd
import niftymic.reconstruction.scattered_data_approximation as sda
import niftymic.reconstruction.tikhonov_solver as tk
import niftymic.registration.flirt as regflirt
import niftymic.registration.niftyreg as niftyreg
import niftymic.registration.simple_itk_registration as regsitk
import niftymic.utilities.data_preprocessing as dp
import niftymic.utilities.intensity_correction as ic
import niftymic.utilities.segmentation_propagation as segprop
import niftymic.utilities.volumetric_reconstruction_pipeline as pipeline
import niftymic.utilities.joint_image_mask_builder as imb
from niftymic.utilities.input_arparser import InputArgparser


def main():

    time_start = ph.start_timing()

    # Set print options for numpy
    np.set_printoptions(precision=3)

    input_parser = InputArgparser(
        description="Volumetric MRI reconstruction framework to reconstruct "
        "an isotropic, high-resolution 3D volume from multiple stacks of 2D "
        "slices with motion correction. The resolution of the computed "
        "Super-Resolution Reconstruction (SRR) is given by the in-plane "
        "spacing of the selected target stack. A region of interest can be "
        "specified by providing a mask for the selected target stack. Only "
        "this region will then be reconstructed by the SRR algorithm which "
        "can substantially reduce the computational time.",
    )
    input_parser.add_filenames(required=True)
    input_parser.add_filenames_masks()
    input_parser.add_dir_output(required=True)
    input_parser.add_suffix_mask(default="_mask")
    input_parser.add_target_stack_index(default=0)
    input_parser.add_search_angle(default=45)
    input_parser.add_multiresolution(default=0)
    input_parser.add_shrink_factors(default=[3, 2, 1])
    input_parser.add_smoothing_sigmas(default=[1.5, 1, 0])
    input_parser.add_sigma(default=0.6)
    input_parser.add_reconstruction_type(default="TK1L2")
    input_parser.add_iterations(default=15)
    input_parser.add_alpha(default=0.01)
    input_parser.add_alpha_first(default=0.05)
    input_parser.add_iter_max(default=10)
    input_parser.add_iter_max_first(default=5)
    input_parser.add_dilation_radius(default=3)
    input_parser.add_extra_frame_target(default=10)
    input_parser.add_bias_field_correction(default=0)
    input_parser.add_intensity_correction(default=1)
    input_parser.add_isotropic_resolution(default=None)
    input_parser.add_log_config(default=1)
    input_parser.add_subfolder_motion_correction()
    input_parser.add_provide_comparison(default=0)
    input_parser.add_subfolder_comparison()
    input_parser.add_write_motion_correction(default=1)
    input_parser.add_verbose(default=0)
    input_parser.add_two_step_cycles(default=3)
    input_parser.add_use_masks_srr(default=0)
    input_parser.add_boundary_stacks(default=[10, 10, 0])
    input_parser.add_metric(default="Correlation")
    input_parser.add_metric_radius(default=10)
    input_parser.add_reference()
    input_parser.add_reference_mask()
    input_parser.add_outlier_rejection(default=1)
    input_parser.add_threshold_first(default=0.5)
    input_parser.add_threshold(default=0.8)
<<<<<<< HEAD
=======
    input_parser.add_use_robust_registration(default=0)
    input_parser.add_s2v_smoothing(default=0.5)
    input_parser.add_interleave(default=2)
    input_parser.add_slice_thicknesses(default=None)
    input_parser.add_viewer(default="itksnap")
    input_parser.add_option(
        option_string="--v2v-method",
        type=str,
        help="Registration method used for first rigid volume-to-volume "
        "registration step. Input must be either 'FLIRT' or 'RegAladin'",
        default="FLIRT",
    )
>>>>>>> 966d4d05

    args = input_parser.parse_args()
    input_parser.print_arguments(args)

    if args.v2v_method.lower() not in ["flirt", "regaladin"]:
        raise IOError("v2v-method must be either 'FLIRT' or 'RegAladin'")

    if args.log_config:
        input_parser.log_config(os.path.abspath(__file__))

    # --------------------------------Read Data--------------------------------
    ph.print_title("Read Data")
    data_reader = dr.MultipleImagesReader(
        file_paths=args.filenames,
        file_paths_masks=args.filenames_masks,
        suffix_mask=args.suffix_mask,
        stacks_slice_thicknesses=args.slice_thicknesses,
    )

    if len(args.boundary_stacks) is not 3:
        raise IOError(
            "Provide exactly three values for '--boundary-stacks' to define "
            "cropping in i-, j-, and k-dimension of the input stacks")

    data_reader.read_data()
    stacks = data_reader.get_data()
    ph.print_info("%d input stacks read for further processing" % len(stacks))

    if all(s.is_unity_mask() is True for s in stacks):
        ph.print_warning("No mask is provided! "
                         "Generated reconstruction space may be very big!")

    # ---------------------------Data Preprocessing---------------------------
    ph.print_title("Data Preprocessing")

    segmentation_propagator = segprop.SegmentationPropagation(
        # registration_method=regflirt.FLIRT(use_verbose=args.verbose),
        dilation_radius=args.dilation_radius,
        dilation_kernel="Ball",
    )

    data_preprocessing = dp.DataPreprocessing(
        stacks=stacks,
        segmentation_propagator=segmentation_propagator,
        use_cropping_to_mask=True,
        use_N4BiasFieldCorrector=args.bias_field_correction,
        target_stack_index=args.target_stack_index,
        boundary_i=args.boundary_stacks[0],
        boundary_j=args.boundary_stacks[1],
        boundary_k=args.boundary_stacks[2],
        unit="mm",
    )
    data_preprocessing.run()
    time_data_preprocessing = data_preprocessing.get_computational_time()

    # Get preprocessed stacks
    stacks = data_preprocessing.get_preprocessed_stacks()

    # Define reference/target stack for registration and reconstruction
    if args.reference is not None:
        reference = st.Stack.from_filename(
            file_path=args.reference,
            file_path_mask=args.reference_mask,
            extract_slices=False)

    else:
        reference = st.Stack.from_stack(stacks[args.target_stack_index])

    # ------------------------Volume-to-Volume Registration--------------------
    if args.two_step_cycles > 0:
        # Define search angle ranges for FLIRT in all three dimensions
        search_angles = ["-searchr%s -%d %d" %
                         (x, args.search_angle, args.search_angle)
                         for x in ["x", "y", "z"]]
        options = (" ").join(search_angles)
        # options += " -noresample"

        if args.v2v_method.lower() == "flirt":
            vol_registration = regflirt.FLIRT(
                registration_type="Rigid",
                use_fixed_mask=True,
                use_moving_mask=True,
                options=options,
                use_verbose=False,
            )
        else:
            vol_registration = niftyreg.RegAladin(
                registration_type="Rigid",
                use_fixed_mask=True,
                use_moving_mask=True,
                # options="-ln 2",
                use_verbose=False,
            )
        v2vreg = pipeline.VolumeToVolumeRegistration(
            stacks=stacks,
            reference=reference,
            registration_method=vol_registration,
            verbose=args.verbose,
        )
        v2vreg.run()
        stacks = v2vreg.get_stacks()
        time_registration = v2vreg.get_computational_time()

    else:
        time_registration = ph.get_zero_time()

    # ---------------------------Intensity Correction--------------------------
    if args.intensity_correction:
        ph.print_title("Intensity Correction")
        intensity_corrector = ic.IntensityCorrection()
        intensity_corrector.use_individual_slice_correction(False)
        intensity_corrector.use_reference_mask(True)
        intensity_corrector.use_stack_mask(True)
        intensity_corrector.use_verbose(False)

        for i, stack in enumerate(stacks):
            if i == args.target_stack_index:
                ph.print_info("Stack %d: Reference image. Skipped." % (i + 1))
                continue
            else:
                ph.print_info("Stack %d: Intensity Correction ... " % (i + 1),
                              newline=False)
            intensity_corrector.set_stack(stack)
            intensity_corrector.set_reference(
                stacks[args.target_stack_index].get_resampled_stack(
                    resampling_grid=stack.sitk,
                    interpolator="NearestNeighbor",
                ))
            intensity_corrector.run_linear_intensity_correction()
            stacks[i] = intensity_corrector.get_intensity_corrected_stack()
            print("done (c1 = %g) " %
                  intensity_corrector.get_intensity_correction_coefficients())

    # ---------------------------Create first volume---------------------------
    time_tmp = ph.start_timing()

    # Isotropic resampling to define HR target space
    ph.print_title("Reconstruction Space Generation")
    HR_volume = reference.get_isotropically_resampled_stack(
        resolution=args.isotropic_resolution)
    ph.print_info(
        "Isotropic reconstruction space with %g mm resolution is created" %
        HR_volume.sitk.GetSpacing()[0])

    if args.reference is None:
        # Create joint image mask in target space
        joint_image_mask_builder = imb.JointImageMaskBuilder(
            stacks=stacks,
            target=HR_volume,
            dilation_radius=1,
        )
        joint_image_mask_builder.run()
        HR_volume = joint_image_mask_builder.get_stack()
        ph.print_info(
            "Isotropic reconstruction space is centered around "
            "joint stack masks. ")

        # Crop to space defined by mask (plus extra margin)
        HR_volume = HR_volume.get_cropped_stack_based_on_mask(
            boundary_i=args.extra_frame_target,
            boundary_j=args.extra_frame_target,
            boundary_k=args.extra_frame_target,
            unit="mm",
        )

        # Scattered Data Approximation to get first estimate of HR volume
        ph.print_title("First Estimate of HR Volume")
        SDA = sda.ScatteredDataApproximation(
            stacks, HR_volume, sigma=args.sigma)
        SDA.run()
        HR_volume = SDA.get_reconstruction()

    time_reconstruction = ph.stop_timing(time_tmp)

    if args.verbose:
        tmp = list(stacks)
        tmp.insert(0, HR_volume)
        sitkh.show_stacks(tmp, segmentation=HR_volume, viewer=args.viewer)

    # ----------------Two-step Slice-to-Volume Registration SRR----------------
    SRR = tk.TikhonovSolver(
        stacks=stacks,
        reconstruction=HR_volume,
        reg_type="TK1",
        minimizer="lsmr",
        alpha=args.alpha_first,
        iter_max=np.min([args.iter_max_first, args.iter_max]),
        verbose=True,
        use_masks=args.use_masks_srr,
    )

    if args.two_step_cycles > 0:

        if args.metric == "ANTSNeighborhoodCorrelation":
            metric_params = {"radius": args.metric_radius}
        else:
            metric_params = None

        registration = regsitk.SimpleItkRegistration(
            moving=HR_volume,
            use_fixed_mask=True,
            use_moving_mask=True,
            use_verbose=args.verbose,
            interpolator="Linear",
            metric=args.metric,
            metric_params=metric_params,
            use_multiresolution_framework=args.multiresolution,
            shrink_factors=args.shrink_factors,
            smoothing_sigmas=args.smoothing_sigmas,
            initializer_type="SelfGEOMETRY",
            optimizer="ConjugateGradientLineSearch",
            optimizer_params={
                "learningRate": 1,
                "numberOfIterations": 100,
                "lineSearchUpperLimit": 2,
            },
            scales_estimator="Jacobian",
        )
        two_step_s2v_reg_recon = \
            pipeline.TwoStepSliceToVolumeRegistrationReconstruction(
                stacks=stacks,
                reference=HR_volume,
                registration_method=registration,
                reconstruction_method=SRR,
                cycles=args.two_step_cycles,
                alpha_range=[args.alpha_first, args.alpha],
                verbose=args.verbose,
                outlier_rejection=args.outlier_rejection,
                threshold_range=[args.threshold_first, args.threshold],
<<<<<<< HEAD
                viewer=viewer,
=======
                use_robust_registration=args.use_robust_registration,
                s2v_smoothing=args.s2v_smoothing,
                interleave=args.interleave,
                viewer=args.viewer,
>>>>>>> 966d4d05
            )
        two_step_s2v_reg_recon.run()
        HR_volume_iterations = \
            two_step_s2v_reg_recon.get_iterative_reconstructions()
        time_registration += \
            two_step_s2v_reg_recon.get_computational_time_registration()
        time_reconstruction += \
            two_step_s2v_reg_recon.get_computational_time_reconstruction()
        stacks = two_step_s2v_reg_recon.get_stacks()
    else:
        HR_volume_iterations = []

    # Write motion-correction results
    ph.print_title("Write Motion Correction Results")
    if args.write_motion_correction:
        dir_output_mc = os.path.join(
            args.dir_output, args.subfolder_motion_correction)
        ph.clear_directory(dir_output_mc)

        for stack in stacks:
            stack.write(
                dir_output_mc,
                write_stack=False,
                write_mask=False,
                write_slices=False,
                write_transforms=True,
            )

        if args.outlier_rejection:
            deleted_slices_dic = {}
            for i, stack in enumerate(stacks):
                deleted_slices = stack.get_deleted_slice_numbers()
                deleted_slices_dic[stack.get_filename()] = deleted_slices
            ph.write_dictionary_to_json(
                deleted_slices_dic,
                os.path.join(
                    args.dir_output,
                    args.subfolder_motion_correction,
                    "rejected_slices.json"
                )
            )

    # ------------------Final Super-Resolution Reconstruction------------------
    ph.print_title("Final Super-Resolution Reconstruction")
    if args.reconstruction_type in ["TVL2", "HuberL2"]:
        SRR = pd.PrimalDualSolver(
            stacks=stacks,
            reconstruction=HR_volume,
            reg_type="TV" if args.reconstruction_type == "TVL2" else "huber",
            iterations=args.iterations,
        )
    else:
        SRR = tk.TikhonovSolver(
            stacks=stacks,
            reconstruction=HR_volume,
            reg_type="TK1" if args.reconstruction_type == "TK1L2" else "TK0",
            use_masks=args.use_masks_srr,
        )
    SRR.set_alpha(args.alpha)
    SRR.set_iter_max(args.iter_max)
    SRR.set_verbose(True)
    SRR.run()
    time_reconstruction += SRR.get_computational_time()

    elapsed_time_total = ph.stop_timing(time_start)

    # Write SRR result
    HR_volume_final = SRR.get_reconstruction()
    HR_volume_final.set_filename(SRR.get_setting_specific_filename())
    HR_volume_final.write(
        args.dir_output, write_mask=True, suffix_mask=args.suffix_mask)

    HR_volume_iterations.insert(0, HR_volume_final)
    for stack in stacks:
        HR_volume_iterations.append(stack)

    if args.verbose and not args.provide_comparison:
        sitkh.show_stacks(
            HR_volume_iterations,
            segmentation=HR_volume,
            viewer=args.viewer)
    # HR_volume_final.show()

    # Show SRR together with linearly resampled input data.
    # Additionally, a script is generated to open files
    if args.provide_comparison:
        sitkh.show_stacks(HR_volume_iterations,
                          segmentation=HR_volume,
                          show_comparison_file=args.provide_comparison,
                          dir_output=os.path.join(
                              args.dir_output, args.subfolder_comparison),
                          )

    # Summary
    ph.print_title("Summary")
    print("Computational Time for Data Preprocessing: %s" %
          (time_data_preprocessing))
    print("Computational Time for Registrations: %s" %
          (time_registration))
    print("Computational Time for Reconstructions: %s" %
          (time_reconstruction))
    print("Computational Time for Entire Reconstruction Pipeline: %s" %
          (elapsed_time_total))

    ph.print_line_separator()

    return 0


if __name__ == '__main__':
    main()<|MERGE_RESOLUTION|>--- conflicted
+++ resolved
@@ -85,11 +85,6 @@
     input_parser.add_outlier_rejection(default=1)
     input_parser.add_threshold_first(default=0.5)
     input_parser.add_threshold(default=0.8)
-<<<<<<< HEAD
-=======
-    input_parser.add_use_robust_registration(default=0)
-    input_parser.add_s2v_smoothing(default=0.5)
-    input_parser.add_interleave(default=2)
     input_parser.add_slice_thicknesses(default=None)
     input_parser.add_viewer(default="itksnap")
     input_parser.add_option(
@@ -99,7 +94,6 @@
         "registration step. Input must be either 'FLIRT' or 'RegAladin'",
         default="FLIRT",
     )
->>>>>>> 966d4d05
 
     args = input_parser.parse_args()
     input_parser.print_arguments(args)
@@ -329,14 +323,7 @@
                 verbose=args.verbose,
                 outlier_rejection=args.outlier_rejection,
                 threshold_range=[args.threshold_first, args.threshold],
-<<<<<<< HEAD
-                viewer=viewer,
-=======
-                use_robust_registration=args.use_robust_registration,
-                s2v_smoothing=args.s2v_smoothing,
-                interleave=args.interleave,
                 viewer=args.viewer,
->>>>>>> 966d4d05
             )
         two_step_s2v_reg_recon.run()
         HR_volume_iterations = \
